--- conflicted
+++ resolved
@@ -1,5 +1,4 @@
 import cv2
-from collections import OrderedDict
 import datetime
 from imutils.video import FileVideoStream, VideoStream
 import logging
@@ -71,7 +70,7 @@
             self.video_writer = cv2.VideoWriter(f'{record_path}/output_{date}.avi', codec, 12.0, (640, 480))
 
         # positions of tracked objects
-        self.positions = OrderedDict()
+        self.positions = []
 
         # initialise emergence calculator
         self.calc = EmergenceCalculator(compute_macro)
@@ -153,24 +152,14 @@
             bboxes = detect_colour(frame)
             self.positions = tracker.update(bboxes)
 
-<<<<<<< HEAD
-            # compute emergence of positions and update psi
-            X = [ [ x + w/2, y + h/2 ]
-                    for (x, y, w, h) in self.positions ]
-            self.psi = self.calc.update_and_compute(np.array(X))
-
-            if self.annotate:
-                frame = draw_annotations(frame, self.positions)
-=======
-            if len(self.positions.keys()) > 1:
+            if len(self.positions) > 1:
                 # compute emergence of positions and update psi
                 X = [ [ x + w/2, y + h/2 ]
-                        for (x, y, w, h) in self.positions.values() ]
+                        for (x, y, w, h) in self.positions ]
                 self.psi = self.calc.update_and_compute(np.array(X))
 
                 if self.annotate:
-                    frame = draw_annotations(frame, self.positions.values())
->>>>>>> df38f530
+                    frame = draw_annotations(frame, self.positions)
 
             # acquire the lock, set the output frame, and release the lock
             with self.lock:

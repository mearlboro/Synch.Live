--- conflicted
+++ resolved
@@ -18,6 +18,13 @@
 from camera.core.detection import detect_colour, draw_annotations
 from camera.core.tracking  import EuclideanMultiTracker
 
+def compute_macro(X: np.ndarray) -> np.ndarray:
+    """
+    """
+    V = np.mean(X, axis = 0)
+    V = V[np.newaxis, :]
+    return V
+
 
 class VideoProcessor():
     """
@@ -25,16 +32,9 @@
 	and tracking, and computes emergence values based on the object positions &
 	a macroscopic feature of the system.
     """
-<<<<<<< HEAD
-    def __init__(
-            self, use_picamera: bool, video: str = '',
-            record: bool = False, annotate: bool = True
-        ):
-=======
     def __init__(self, use_picamera: bool,
             record: bool = True, annotate: bool = True,
             video: str = '', record_path = 'media/video'):
->>>>>>> f527aab3
         """
 		Params
 		------
@@ -48,6 +48,8 @@
 			video
 				location of video stream if use_picamera is not enabled
         """
+        self.running = True
+
         self.record = record
         self.annotate = annotate
 
@@ -57,11 +59,6 @@
         self.output_frame = None
         self.lock = threading.Lock()
 
-        self.running = True
-
-        self.record   = record
-        self.annotate = annotate
-
         # initialize the video stream and allow the sensor to warm up
         if use_picamera:
             self.video_stream = VideoStream(usePiCamera = 1,
@@ -79,11 +76,7 @@
         if self.record:
             codec = cv2.VideoWriter_fourcc(*'MJPG')
             date  = datetime.datetime.now().strftime('%y-%m-%d_%H%M')
-<<<<<<< HEAD
-            self.video_writer = cv2.VideoWriter(f'../media/video/output_{date}.avi', codec, 12.0, (640, 480))
-=======
             self.video_writer = cv2.VideoWriter(f'{record_path}/output_{date}.avi', codec, 12.0, (640, 480))
->>>>>>> f527aab3
 
         # positions of tracked objects
         self.positions = OrderedDict()
@@ -152,11 +145,7 @@
         self.positions = tracker.update(bboxes)
 
         if self.annotate:
-<<<<<<< HEAD
-            frame = draw_annotations(frame, bboxes)
-=======
             frame = draw_annotations(frame, self.positions.values())
->>>>>>> f527aab3
 
         # acquire the lock, set the output frame, and release the lock
         with self.lock:
@@ -166,10 +155,7 @@
         while self.running:
             with self.lock:
                 frame = self.video_stream.read()
-<<<<<<< HEAD
-
-=======
->>>>>>> f527aab3
+
                 if self.record:
                     self.video_writer.write(frame)
 
@@ -177,21 +163,14 @@
                 bboxes = detect_colour(frame)
                 self.positions = tracker.update(bboxes)
 
-<<<<<<< HEAD
-=======
             if len(self.positions.keys()) > 1:
->>>>>>> f527aab3
                 # compute emergence of positions and update psi
                 X = [ [ x + w/2, y + h/2 ]
                         for (x, y, w, h) in self.positions.values() ]
                 self.psi = self.calc.update_and_compute(np.array(X))
 
                 if self.annotate:
-<<<<<<< HEAD
-                    frame = draw_annotations(frame, bboxes)
-=======
                     frame = draw_annotations(frame, self.positions.values())
->>>>>>> f527aab3
 
                 # acquire the lock, set the output frame, and release the lock
                 with self.lock:
@@ -200,10 +179,6 @@
 
     def generate_frame(self) -> Generator[bytes, None, None]:
         """
-<<<<<<< HEAD
-        Generate a JPEG frame from the output_frame created in tracking encoded
-        as byte array
-=======
         Encode the current output frame as a bytearray of a JPEG image
 
         Params
@@ -214,7 +189,6 @@
         ------
             a generator that produces a stream of bytes with the frame wrapped
             in a HTML response
->>>>>>> f527aab3
         """
         while self.running:
             # wait until the lock is acquired
@@ -236,17 +210,14 @@
     def exit(self) -> None:
         """
         Release the video stream and writer pointers and gracefully exit the JVM
-<<<<<<< HEAD
-=======
-
-        Params
-        ------
-            None
-
-        Returns
-        ------
-            None
->>>>>>> f527aab3
+
+        Params
+        ------
+            None
+
+        Returns
+        ------
+            None
         """
         self.running = False
 

from types import SimpleNamespace
import cv2
from collections import OrderedDict
import datetime
from imutils.video import FileVideoStream, VideoStream
import logging
import numpy as np
import os
import threading
import time

from typing import Any, Dict, List, Tuple, Generator

# initialise logging to file
import camera.core.logger

# import relevant project libs
from camera.tools.colour   import hex_to_hsv
from camera.tools.config   import parse, unwrap_resolution
from camera.core.emergence import EmergenceCalculator, compute_macro
from camera.core.detection import Detector
from camera.core.tracking  import EuclideanMultiTracker


class Camera():
    def __init__(self, cam_type: Any, config: SimpleNamespace) -> None:
        """
        Wrapper around a video stream either fetching frames from a real camera,
        or mocking it using a local video file.

        Params
        ------
        cam_type
            if 'pi', uses a PiCamera on a RaspberryPi
            if a number, fetch the corresponding video stream (e.g. for webcam)
            if a path, simulate a camera using the video at the path
        config
            namespace (dot-addressible dict) including configuration for the
            camera, such as:

            resolution.width, resolution.height : int
            framerate  : int
            iso, shutter_speed, saturation: int
            awb_mode: string
        """
        self.config = config
        self.cam_type = cam_type


    def start(self) -> VideoStream:
        """
        Initialise the video stream according to prameters, set image resolution
        and framerate, as well as camera parameters if PiCamera is used, then
        start the stream

        Side-effects
        ------
        create and start a video stream

        Returns
        ------
        video stream containing the frames fetched from the camera or video
        """
        if self.cam_type == 'pi':
            resolution = unwrap_resolution(self.config.resolution)
            self.video_stream_obj = VideoStream(usePiCamera = 1,
                resolution = resolution, framerate = self.config.framerate)
            self.video_stream = self.video_stream_obj.start()

            ## set picam defaults
            self.picamera = self.video_stream_obj.stream.camera
            self.picamera.iso = self.config.iso
            self.picamera.saturation = self.config.saturation
            self.picamera.shutter_speed = self.config.shutter_speed
            self.picamera.awb_mode = self.config.awb_mode

            time.sleep(2)
        elif type(self.cam_type) is int:
            # handle generic camera stream
            pass
        else:
            if not os.path.isfile(self.cam_type):
                raise ValueError(f'No such file: {self.cam_type}')

            self.video_stream = FileVideoStream(self.cam_type).start()
        return self.video_stream


class VideoProcessor():
    """
	Helper class which fetches frames from a vidstream, applies object detection
	and tracking, and computes emergence values based on the object positions &
	a macroscopic feature of the system.
    """

    def __init__(self, config: SimpleNamespace):
        """
        Initialise system behaviour and paths using the server configuration in
        config, and videostream, tracker and detector objects

        config:
            config.server changes only changed on server restart

		Params
		------
        config
            namespace (dot-addressible dict) including config as specified in
            ./camera/config/default.yml

            config.server
                used in the initialisation of the Flask app and the VideoProcessor,
                includes application parameters such as host, port, type of camera,
                whether and where to record
            config.game.task
                used in the VideoProcessor to set up game tasks

                if ''          no task, used for calibration phase
                if 'emergence' use the EmergenceCalculator to compute sync
                if 'manual'    use a slider in the Web UI to set sync
            config.camera
                used in the initialisation of the Camera object, includes camera
                parameters (iso, shutter speed etc), and video parameters
                (resolution and framerate)
            config.tracking
                used in the intialisation of the EuclideanMultiTracker object
            config.detection
                used in the initialisation of the Detector object
        """
        self.config = config
        self.running = False

        record = self.config.server.RECORD
        record_path = self.config.server.RECORD_PATH
        if record and os.path.exists(record_path):
            logging.info(f"Recording Enabled, recording to path {record_path}")
            self.record      = record
            self.record_path = record_path
        else:
            self.record = False

        self.task = self.config.game.task

        # initialize the output frame and a lock used to ensure thread-safe
        # exchanges of the output frames (useful when multiple browsers/tabs
        # are viewing the stream)
        self.output_frame = None

        self.video_stream = None
        self.video_writer = None

        self.tracking_thread = threading.Thread(target = self.tracking)
        self.lock = threading.Lock()

        self.psi = 0


    @property
    def Sync(self) -> float:
        """
        Compute synchronisation param for given task

        Params
        ------
            None

        Returns
        ------
            synch param between 0 (unsync) and 1 (full sync)
        """
        if self.task == 'manual':
            return self.psi / 10.0
        elif self.task == 'emergence':
            a = 0
            b = 3
            return 1.0 / (1 + np.exp((self.psi - a) / b))
        else:
            return self.psi


    def set_manual_psi(self, psi: float) -> None:
        if self.task != 'manual':
            self.task = 'manual'

        self.psi = psi

        logging.info(f"Manually setting psi to {psi}")


    def update_tracking_conf(self, max_players: int) -> None:
        """
        Following a form submission in the front-end, reinitialise tracker with
        new parameters, as well as update config

        Params
        ------
            max_players
                maximum number of objects to be tracked

        Side-effects
        ------
            - reinitialise tracker
        """
        self.config.tracking.max_players = max_players

        self.tracker = EuclideanMultiTracker(self.config.tracking)

        logging.info(f"Updated max_players from Web UI to {max_players} and reinitialised tracker")


    def update_detection_conf(self,
            min_contour: int, max_contour: int, min_colour, max_colour
        ) -> None:
        """
        Following a form submission in the front-end, reinitialise detector with
        new parameters, as well as update config

        Params
        ------
            min_contour, max_contour: int
               min and max perimeter of detected blob
            min_colour, max_colour: str
                min and max colours of detected blob in hex, e.g. '#06ff62'

        Side-effects
        ------
            - reinitialise detector
        """
        self.config.detection.min_contour = min_contour
        self.config.detection.max_contour = max_contour
        self.config.detection.min_colour  = parse(hex_to_hsv(min_colour))
        self.config.detection.max_colour  = parse(hex_to_hsv(max_colour))

        self.tracker = Detector(self.config.detection)

        logging.info(f"Updated detector from Web UI and reinitialised:")
        logging.info(f"  min_contour : {min_contour} ")
        logging.info(f"  max_contour : {max_contour} ")
        logging.info(f"  min_colour  : {hex_to_hsv(min_colour)} ")
        logging.info(f"  max_colour  : {hex_to_hsv(max_colour)} ")


    def start(self) -> None:
        """
        Initialises camera stream, tasks and runs tracking process in a thread.
        Ensures only one tracking thread is running at a time.
        """
        # prevent starting tracking thread if one is already running
        if not self.tracking_thread.is_alive():

            # reinitialise tracking_thread in case previous run crashed
            self.tracking_thread = threading.Thread(target = self.tracking)

            self.camera = Camera(self.config.server.CAMERA, self.config.camera)
            self.video_stream = self.camera.start()

            self.detector = Detector(self.config.detection)

            self.tracker = EuclideanMultiTracker(self.config.tracking)

            # define video writer to save the stream
            if self.record:
                codec = cv2.VideoWriter_fourcc(*'MJPG')
                date  = datetime.datetime.now().strftime('%y-%m-%d_%H%M')
                resolution = unwrap_resolution(self.config.camera.resolution)
                self.video_writer = cv2.VideoWriter(f'{self.record_path}/output_{date}.avi', codec,
                    self.config.camera.framerate, resolution)

            # positions of tracked objects
            self.positions = []

            # initialise emergence calculator
            self.psi  = 0
            if self.task == 'emergence':
                logging.info("Initilised EmergenceCalculator")
                self.calc = EmergenceCalculator(compute_macro)
            elif self.task == '':
                logging.info("No task specified, continuing")

            logging.info("Initialised VideoProcessor with params:")
            logging.info(f"camera type: {self.config.server.CAMERA}")
            logging.info(f"task: {self.task}")
            logging.info(f"record: {self.record}")
            logging.info(f"annotate: {self.config.tracking.annotate}")

            self.running = True
            self.tracking_thread.start()
            self.lock = threading.Lock()


    def stop(self) -> None:
        """
        Release the video stream and writer pointers and gracefully exit the JVM

        Params
        ------
            None

        Returns
        ------
            None
        """
        logging.info('Stopping tracking thread...')
        self.running = False

        if self.video_stream:
            logging.info('Closing video streamer...')
            self.video_stream.stop()

        if self.record:
            if self.video_writer:
                logging.info('Closing video writer...')
                self.video_writer.release()

        if self.task == 'emergence':
            logging.info('Closing JVM...')
            self.calc.exit()



    def tracking(self) -> None:
        """
        Tracking process, starting with initial object detection, then fetch a
        new frame and track. Annotate image and produce a streamable output
        via the global `output_frame` variable.

        Params
        ------
            None

        Returns
        ------
            None

        Side-effects
        ------
            - produce a stream in output_frame
            - may acquire or release lock
            - consumes the video stream
            - updates the positions dict every frame
            - logs tracked positions to log file
        """
        # read the first frame and detect objects
        with self.lock:
            frame = self.video_stream.read()
            if self.record:
                self.video_writer.write(frame)

        if frame is None:
            logging.info('Error reading first frame. Exiting.')
            exit(0)

        bboxes  = self.detector.detect_colour(frame)
        self.positions = self.tracker.update(bboxes)

        if self.config.tracking.annotate:
            frame = self.detector.draw_annotations(frame, self.positions)

        # acquire the lock, set the output frame, and release the lock
        with self.lock:
            self.output_frame = frame.copy()

        # loop over frames from the video stream and track
        while self.running:
            with self.lock:
                frame = self.video_stream.read()

                if frame is not None and self.record:
                    self.video_writer.write(frame)

            if frame is not None:
                bboxes = self.detector.detect_colour(frame)
                self.positions = self.tracker.update(bboxes)

                if self.task == 'emergence':
                    if len(self.positions) > 1:
                        # compute emergence of positions and update psi
                        X = [ [ x + w/2, y + h/2 ]
                                for (x, y, w, h) in self.positions ]
                        self.psi = self.calc.update_and_compute(np.array(X))

<<<<<<< HEAD
                if self.config.tracking.annotate:
                    frame = self.detector.draw_annotations(frame, self.positions)
=======
                if self.annotate:
                    if self.task == 'emergence':
                        psi_status = f"Psi: {round(self.psi, 3)}"
                    else:
                        psi_status = ''
                    frame = draw_annotations(frame, self.positions,
                                            extra_text = psi_status)
>>>>>>> 2d5f950a

                # acquire the lock, set the output frame, and release the lock
                with self.lock:
                    self.output_frame = frame.copy()


    def generate_frame(self) -> Generator[bytes, None, None]:
        """
        Encode the current output frame as a bytearray of a JPEG image

        Params
        ------
            None

        Returns
        ------
            a generator that produces a stream of bytes with the frame wrapped
            in a HTML response
        """
        while self.running:
            # wait until the lock is acquired
            with self.lock:
                # check if the output frame is available, otherwise skip
                # the iteration of the loop
                if self.output_frame is None:
                    continue
                # encode the frame in JPEG format
                (flag, encoded_frame) = cv2.imencode(".jpg", self.output_frame)
                # ensure the frame was successfully encoded
                if not flag:
                    continue
            # yield the output frame in the byte format
            yield(b'--frame\r\n' b'Content-Type: image/jpeg\r\n\r\n' +
                bytearray(encoded_frame) + b'\r\n')

<<<<<<< HEAD
=======

    def start(self) -> None:
        """
        Initialises camera stream, tasks and runs tracking process in a thread.
        Ensures only one tracking thread is running at a time.
        """
        # prevent starting tracking thread if one is already running
        if not self.tracking_thread.is_alive():
            # reinitialise tracking_thread in case previous run crashed
            self.tracking_thread = threading.Thread(target=self.tracking)

            # initialize the video stream and allow the sensor to warm up
            if self.use_picamera:
                self.video_stream_obj = VideoStream(usePiCamera = 1,
                    resolution = (640, 480), framerate = 12)
                self.video_stream = self.video_stream_obj.start()

                ## set picam defaults
                self.picamera = self.video_stream_obj.stream.camera
                self.picamera.iso = 100
                self.picamera.saturation = 100
                self.picamera.shutter_speed = 31250
                self.picamera.awb_mode = "sunlight"

                time.sleep(2)
            else:
                if not os.path.isfile(self.video):
                    raise ValueError(f'No such file: {self.video}')

                self.video_stream = FileVideoStream(self.video).start()

            # define video writer to save the stream
            if self.record:
                codec = cv2.VideoWriter_fourcc(*'MJPG')
                date  = datetime.datetime.now().strftime('%y-%m-%d_%H%M')
                self.video_writer = cv2.VideoWriter(f'{self.record_path}/output_{date}.avi', codec, 12.0, (640, 480))

            # positions of tracked objects
            self.positions = []

            # initialise emergence calculator
            self.psi  = 0
            if self.task == 'emergence':
                logging.info("Initilised EmergenceCalculator")
                self.calc = EmergenceCalculator(compute_macro)
            elif self.task == '':
                logging.info("No task specified, continuing")

            logging.info("Initialised VideoProcessor with params:")
            logging.info(f"use_picamera: {self.use_picamera}")
            logging.info(f"task: {self.task}")
            logging.info(f"record: {self.record}")
            logging.info(f"annotate: {self.annotate}")

            self.running = True
            self.tracking_thread.start()
            self.lock = threading.Lock()


    def stop(self) -> None:
        """
        Release the video stream and writer pointers and gracefully exit the JVM

        Params
        ------
            None

        Returns
        ------
            None
        """
        logging.info('Stopping tracking thread...')
        self.running = False

        if self.video_stream:
            logging.info('Closing video streamer...')
            self.video_stream.stop()

        if self.record:
            if self.video_writer:
                logging.info('Closing video writer...')
                self.video_writer.release()

        if self.task == 'emergence':
            logging.info('Closing JVM...')
            self.calc.exit()
>>>>>>> 2d5f950a
<|MERGE_RESOLUTION|>--- conflicted
+++ resolved
@@ -1,4 +1,3 @@
-from types import SimpleNamespace
 import cv2
 from collections import OrderedDict
 import datetime
@@ -8,7 +7,7 @@
 import os
 import threading
 import time
-
+from types import SimpleNamespace
 from typing import Any, Dict, List, Tuple, Generator
 
 # initialise logging to file
@@ -180,6 +179,7 @@
     def set_manual_psi(self, psi: float) -> None:
         if self.task != 'manual':
             self.task = 'manual'
+            self.config.game.task = 'manual'
 
         self.psi = psi
 
@@ -237,84 +237,6 @@
         logging.info(f"  max_contour : {max_contour} ")
         logging.info(f"  min_colour  : {hex_to_hsv(min_colour)} ")
         logging.info(f"  max_colour  : {hex_to_hsv(max_colour)} ")
-
-
-    def start(self) -> None:
-        """
-        Initialises camera stream, tasks and runs tracking process in a thread.
-        Ensures only one tracking thread is running at a time.
-        """
-        # prevent starting tracking thread if one is already running
-        if not self.tracking_thread.is_alive():
-
-            # reinitialise tracking_thread in case previous run crashed
-            self.tracking_thread = threading.Thread(target = self.tracking)
-
-            self.camera = Camera(self.config.server.CAMERA, self.config.camera)
-            self.video_stream = self.camera.start()
-
-            self.detector = Detector(self.config.detection)
-
-            self.tracker = EuclideanMultiTracker(self.config.tracking)
-
-            # define video writer to save the stream
-            if self.record:
-                codec = cv2.VideoWriter_fourcc(*'MJPG')
-                date  = datetime.datetime.now().strftime('%y-%m-%d_%H%M')
-                resolution = unwrap_resolution(self.config.camera.resolution)
-                self.video_writer = cv2.VideoWriter(f'{self.record_path}/output_{date}.avi', codec,
-                    self.config.camera.framerate, resolution)
-
-            # positions of tracked objects
-            self.positions = []
-
-            # initialise emergence calculator
-            self.psi  = 0
-            if self.task == 'emergence':
-                logging.info("Initilised EmergenceCalculator")
-                self.calc = EmergenceCalculator(compute_macro)
-            elif self.task == '':
-                logging.info("No task specified, continuing")
-
-            logging.info("Initialised VideoProcessor with params:")
-            logging.info(f"camera type: {self.config.server.CAMERA}")
-            logging.info(f"task: {self.task}")
-            logging.info(f"record: {self.record}")
-            logging.info(f"annotate: {self.config.tracking.annotate}")
-
-            self.running = True
-            self.tracking_thread.start()
-            self.lock = threading.Lock()
-
-
-    def stop(self) -> None:
-        """
-        Release the video stream and writer pointers and gracefully exit the JVM
-
-        Params
-        ------
-            None
-
-        Returns
-        ------
-            None
-        """
-        logging.info('Stopping tracking thread...')
-        self.running = False
-
-        if self.video_stream:
-            logging.info('Closing video streamer...')
-            self.video_stream.stop()
-
-        if self.record:
-            if self.video_writer:
-                logging.info('Closing video writer...')
-                self.video_writer.release()
-
-        if self.task == 'emergence':
-            logging.info('Closing JVM...')
-            self.calc.exit()
-
 
 
     def tracking(self) -> None:
@@ -378,18 +300,13 @@
                                 for (x, y, w, h) in self.positions ]
                         self.psi = self.calc.update_and_compute(np.array(X))
 
-<<<<<<< HEAD
                 if self.config.tracking.annotate:
-                    frame = self.detector.draw_annotations(frame, self.positions)
-=======
-                if self.annotate:
                     if self.task == 'emergence':
                         psi_status = f"Psi: {round(self.psi, 3)}"
                     else:
                         psi_status = ''
-                    frame = draw_annotations(frame, self.positions,
+                    frame = self.detector.draw_annotations(frame, self.positions,
                                             extra_text = psi_status)
->>>>>>> 2d5f950a
 
                 # acquire the lock, set the output frame, and release the lock
                 with self.lock:
@@ -425,8 +342,6 @@
             yield(b'--frame\r\n' b'Content-Type: image/jpeg\r\n\r\n' +
                 bytearray(encoded_frame) + b'\r\n')
 
-<<<<<<< HEAD
-=======
 
     def start(self) -> None:
         """
@@ -435,34 +350,24 @@
         """
         # prevent starting tracking thread if one is already running
         if not self.tracking_thread.is_alive():
+
             # reinitialise tracking_thread in case previous run crashed
-            self.tracking_thread = threading.Thread(target=self.tracking)
-
-            # initialize the video stream and allow the sensor to warm up
-            if self.use_picamera:
-                self.video_stream_obj = VideoStream(usePiCamera = 1,
-                    resolution = (640, 480), framerate = 12)
-                self.video_stream = self.video_stream_obj.start()
-
-                ## set picam defaults
-                self.picamera = self.video_stream_obj.stream.camera
-                self.picamera.iso = 100
-                self.picamera.saturation = 100
-                self.picamera.shutter_speed = 31250
-                self.picamera.awb_mode = "sunlight"
-
-                time.sleep(2)
-            else:
-                if not os.path.isfile(self.video):
-                    raise ValueError(f'No such file: {self.video}')
-
-                self.video_stream = FileVideoStream(self.video).start()
+            self.tracking_thread = threading.Thread(target = self.tracking)
+
+            self.camera = Camera(self.config.server.CAMERA, self.config.camera)
+            self.video_stream = self.camera.start()
+
+            self.detector = Detector(self.config.detection)
+
+            self.tracker = EuclideanMultiTracker(self.config.tracking)
 
             # define video writer to save the stream
             if self.record:
                 codec = cv2.VideoWriter_fourcc(*'MJPG')
                 date  = datetime.datetime.now().strftime('%y-%m-%d_%H%M')
-                self.video_writer = cv2.VideoWriter(f'{self.record_path}/output_{date}.avi', codec, 12.0, (640, 480))
+                resolution = unwrap_resolution(self.config.camera.resolution)
+                self.video_writer = cv2.VideoWriter(f'{self.record_path}/output_{date}.avi', codec,
+                    self.config.camera.framerate, resolution)
 
             # positions of tracked objects
             self.positions = []
@@ -476,10 +381,10 @@
                 logging.info("No task specified, continuing")
 
             logging.info("Initialised VideoProcessor with params:")
-            logging.info(f"use_picamera: {self.use_picamera}")
+            logging.info(f"camera type: {self.config.server.CAMERA}")
             logging.info(f"task: {self.task}")
             logging.info(f"record: {self.record}")
-            logging.info(f"annotate: {self.annotate}")
+            logging.info(f"annotate: {self.config.tracking.annotate}")
 
             self.running = True
             self.tracking_thread.start()
@@ -512,5 +417,4 @@
 
         if self.task == 'emergence':
             logging.info('Closing JVM...')
-            self.calc.exit()
->>>>>>> 2d5f950a
+            self.calc.exit()
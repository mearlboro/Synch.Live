<html>
  <head>
    <title>Calibrate Synch.Live</title>
  </head>
  <body>
    <h1>Synch.Live Camera Calibration</h1>
    <p>
    Below is the real-time video feed on which the tracker will be run.</br>
    The tracker is running with default parameters until calibration is completed.
    </p>

    <img src="{{ url_for('video_feed') }}">

    <h2>Tracking Calibration</h2>
    <p>
    The inputs are auto-filled with the current settings.</br>
    To update settings for the current run, press 'Update settings'.
    </p>

    <form action="{{ url_for('calibrate') }}" method="post">
      <p>
      <label for="max_players">Number of players to be tracked:</label>
      <input type="number" id="max_players" name="max_players" value="{{ opts.tracking.max_players }}" min="3">
      </p>
      <p>
      <label for="min_contour">Min contour length (px)  </label>
      <input type="number" id="min_contour" name="min_contour" value="{{ opts.detection.min_contour }}" min="10" max="200">
      </p>
      <p>
      <label for="max_contour">Max contour length (px)  </label>
      <input type="number" id="max_contour" name="max_contour" value="{{ opts.detection.max_contour }}" min="10" max="1000">
      </p>
      <p>
      <label for="min_colour"> Min tracking colour (HSV)</label>
      <input type="color" id="min_colour" name="min_colour" value="{{ opts.detection.min_colour }}">
      </p>
      <p>
      <label for="max_colour"> Max tracking colour (HSV)</label>
      <input type="color" id="max_colour" name="max_colour" value="{{ opts.detection.max_colour }}">
      </p>

      <p>
      <label for="save_file"> Save to file:</label>
      <input type="checkbox" id="save_file" name="save_file" value="{{ save_file }}">
      <input type="text" id="conf_path" name="conf_path" value="{{ conf_path }}">
      </p>

      <p>
      <button type="submit">Update Settings</button>
      </p>
    </form>


    <h2>Camera Calibration</h2>
    <p>Pi Camera is <b>{{ '' if use_picamera else 'not' }} enabled</b></p>
<<<<<<< HEAD
=======
    <p>Turn the focus wheel until the green pilot lights are detected by the object tracker.</p>
    <img src="{{ url_for('video_feed') if use_picamera else '' }}">

    <h2>Camera Calibration</h2>
    <p>Pi Camera is <b>{{ '' if use_picamera else 'not' }} enabled</b></p>
>>>>>>> 2d5f950a

    {% if use_picamera %}
      <h3>Camera Settings</h3>

<<<<<<< HEAD
      <p>ISO: {{ opts.camera.iso }} </p>
      <p>Shutter Speed: {{ opts.camera.shutter_speed }} </p>
      <p>Saturation: {{ opts.camera.saturation }} </p>
      <p>White Balance Mode: {{ opts.camera.awb_mode }} </p>

      <form action="{{ url_for('calibrate')}}" method="post">
        <label for="iso">ISO (Min: 25, Max: 800):</label>
        <input type="number" id="iso" name="iso" value="{{ opts.camera.iso }}" min="25" max="800">

        <label for="shutter_speed">Shutter Speed (Min: 244, Max: 1000000):</label>
        <input type="number" id="shutter_speed" name="shutter_speed" value="{{ opts.camera.shutter_speed }}" min="244" max="1000000">

        <label for="saturation">Saturation (Min: -100, Max: 100):</label>
        <input type="number" id="saturation" name="saturation" value="{{ opts.camera.saturation }}" min="-100" max="100">

        <label for="awb_mode">Auto White Balance Mode:</label>
        <input type="select" id="saturation" name="saturation" value="{{ opts.camera.saturation }}">

        <select type="text" id="awb_mode" name="awb_mode" selected="{{ opts.camera.awb_mode }}">
            {% for opt in awb_modes %}
            <option value="{{ opt }}" {{ 'selected' if opts.camera.awb_mode == opt else '' }}>{{ opt }}</option>
=======
      <p>ISO: {{ pi_opts.iso }} </p>
      <p>Shutter Speed: {{ pi_opts.shutter_speed }} </p>
      <p>Saturation: {{ pi_opts.saturation }} </p>
      <p>White Balance Mode: {{ pi_opts.awb_mode }} </p>

      <form action="{{ url_for('calibrate')}}" method="post">
        <label for="iso">ISO (Min: 25, Max: 800):</label>
        <input type="number" id="iso" name="iso" value="{{ pi_opts.iso }}" min="25" max="800">

        <label for="shutter_speed">Shutter Speed (Min: 244, Max: 1000000):</label>
        <input type="number" id="shutter_speed" name="shutter_speed" value="{{ pi_opts.shutter_speed }}" min="244" max="1000000">

        <label for="saturation">Saturation (Min: -100, Max: 100):</label>
        <input type="number" id="saturation" name="saturation" value="{{ pi_opts.saturation }}" min="-100" max="100">

        <label for="awb_mode">Auto White Balance Mode:</label>
        <input type="select" id="saturation" name="saturation" value="{{ pi_opts.saturation }}">

        <select type="text" id="awb_mode" name="awb_mode" selected="{{ pi_opts.awb_mode }}">
            {% for opt in awb_modes %}
            <option value="{{ opt }}" {{ 'selected' if pi_opts.awb_mode == opt else '' }}>{{ opt }}</option>
>>>>>>> 2d5f950a
            {% endfor %}
        </select>

        <button type="submit">Update Options</button>
      </form>

      <h3>Shutter Speed Equivalence Table</h3>

      The PiCamera uses a value for shutter speed where 1 second == 1,000,000 units

      <table>
        <thead>
          <tr>
              <th>Shutter Speed (s)<br></th>
              <th>PiCamera Equivalent Unit<br></th>
          </tr>
        </thead>
        <tbody>
          <tr><td>1     </td><td> 1,000,000</td></tr>
          <tr><td>1/2   </td><td> 500,000  </td></tr>
          <tr><td>1/4   </td><td> 125,000  </td></tr>
          <tr><td>1/8   </td><td> 62,500   </td></tr>
          <tr><td>1/16  </td><td> 62,500   </td></tr>
          <tr><td>1/32  </td><td> 31,250   </td></tr>
          <tr><td>1/64  </td><td> 15,625   </td</tr>
          <tr><td>1/128 </td><td> 7,812    </td</tr>
          <tr><td>1/256 </td><td> 3,906    </td</tr>
          <tr><td>1/512 </td><td> 1,953    </td</tr>
          <tr><td>1/1024</td><td> 976      </td</tr>
          <tr><td>1/2048</td><td> 488      </td</tr>
          <tr><td>1/4096</td><td> 244      </td</tr>
        </tbody>
      </table>

    {% endif %}

    <a href="/">Back to Home</a>
  </body>
</html><|MERGE_RESOLUTION|>--- conflicted
+++ resolved
@@ -3,7 +3,7 @@
     <title>Calibrate Synch.Live</title>
   </head>
   <body>
-    <h1>Synch.Live Camera Calibration</h1>
+    <h1>Synch.Live Calibration</h1>
     <p>
     Below is the real-time video feed on which the tracker will be run.</br>
     The tracker is running with default parameters until calibration is completed.
@@ -51,21 +51,12 @@
     </form>
 
 
-    <h2>Camera Calibration</h2>
+   <h2>Camera Calibration</h2>
     <p>Pi Camera is <b>{{ '' if use_picamera else 'not' }} enabled</b></p>
-<<<<<<< HEAD
-=======
-    <p>Turn the focus wheel until the green pilot lights are detected by the object tracker.</p>
-    <img src="{{ url_for('video_feed') if use_picamera else '' }}">
-
-    <h2>Camera Calibration</h2>
-    <p>Pi Camera is <b>{{ '' if use_picamera else 'not' }} enabled</b></p>
->>>>>>> 2d5f950a
 
     {% if use_picamera %}
       <h3>Camera Settings</h3>
 
-<<<<<<< HEAD
       <p>ISO: {{ opts.camera.iso }} </p>
       <p>Shutter Speed: {{ opts.camera.shutter_speed }} </p>
       <p>Saturation: {{ opts.camera.saturation }} </p>
@@ -87,29 +78,6 @@
         <select type="text" id="awb_mode" name="awb_mode" selected="{{ opts.camera.awb_mode }}">
             {% for opt in awb_modes %}
             <option value="{{ opt }}" {{ 'selected' if opts.camera.awb_mode == opt else '' }}>{{ opt }}</option>
-=======
-      <p>ISO: {{ pi_opts.iso }} </p>
-      <p>Shutter Speed: {{ pi_opts.shutter_speed }} </p>
-      <p>Saturation: {{ pi_opts.saturation }} </p>
-      <p>White Balance Mode: {{ pi_opts.awb_mode }} </p>
-
-      <form action="{{ url_for('calibrate')}}" method="post">
-        <label for="iso">ISO (Min: 25, Max: 800):</label>
-        <input type="number" id="iso" name="iso" value="{{ pi_opts.iso }}" min="25" max="800">
-
-        <label for="shutter_speed">Shutter Speed (Min: 244, Max: 1000000):</label>
-        <input type="number" id="shutter_speed" name="shutter_speed" value="{{ pi_opts.shutter_speed }}" min="244" max="1000000">
-
-        <label for="saturation">Saturation (Min: -100, Max: 100):</label>
-        <input type="number" id="saturation" name="saturation" value="{{ pi_opts.saturation }}" min="-100" max="100">
-
-        <label for="awb_mode">Auto White Balance Mode:</label>
-        <input type="select" id="saturation" name="saturation" value="{{ pi_opts.saturation }}">
-
-        <select type="text" id="awb_mode" name="awb_mode" selected="{{ pi_opts.awb_mode }}">
-            {% for opt in awb_modes %}
-            <option value="{{ opt }}" {{ 'selected' if pi_opts.awb_mode == opt else '' }}>{{ opt }}</option>
->>>>>>> 2d5f950a
             {% endfor %}
         </select>
 

{% extends "layout.html" %}
<<<<<<< HEAD
=======
{% set navigation = [
  dict(caption='Home', href=url_for('go_to_observer')), 
  dict(caption='Hat 4', href="http://192.168.100.104:5000/"), 
  dict(caption='Hat 5', href="http://192.168.100.105:5000/")] %}
>>>>>>> 3ebdedd6
{% from "_taghelpers.html" import render_h1, render_h2, render_section %}
{% block content %}

  <div class="text-4xl font-medium">
      <p id="controlling">Controlling: Hat <span>{{ lastTwoDigits }}</span></p>
  </div>

  <ul class="text-2xl font-medium flex flex-row gap-2 items-center">
      <button class= "{py-2 px-4 rounded-lg bg-gray-200 hover:bg-gray-300 active:bg-gray-400 transition dark:bg-gray-800 dark:hover:bg-gray-700 dark:active:bg-gray-700 text-lg font-bold" id="startButton" type="button" onclick="window.location.href='/startButton';">Start</button>
      <button class="{py-2 px-4 rounded-lg bg-gray-200 hover:bg-gray-300 active:bg-gray-400 transition dark:bg-gray-800 dark:hover:bg-gray-700 dark:active:bg-gray-700 text-lg font-bold" id="stopButton" type="button" onclick="window.location.href='/stopButton';">Stop</button>
      <button class="{py-2 px-4 rounded-lg bg-gray-200 hover:bg-gray-300 active:bg-gray-400 transition dark:bg-gray-800 dark:hover:bg-gray-700 dark:active:bg-gray-700 text-lg font-bold" id="clearButton" type="button" onclick="window.location.href='/clearButton';">Reset</button>              
  </ul>

  <body onload="document.getElementById('defaultOpen').click();">
  <div class="tab">
    <ul class="text-1xl font-medium flex flex-row gap-2 items-center">
      <button class="tablinks active" onclick="openTab(event, 'Colour')" id="defaultOpen">Colour</button>
      <button class="tablinks" onclick="openTab(event, 'Effects')">Effects</button>
      <button class="tablinks" onclick="openTab(event, 'Animations')">Animations</button>
    </ul>
  </div>

  <div id="Colour" class="tabcontent" style="display:block;">

    <form method="POST" action="/handle_color_picker" class="flex flex-col items-start">
      
      <ul class="text-1xl font-medium flex flex-row gap-2 items-center">

        <label for="color">Choose main color:</label>
        <input type="color" id="color" name="color" value="{{ origCol|default('#05f238') }}" style="width: 100px; height: 100px;">
        

        <label for="color2">Choose secondary color:</label>
        <input type="color" id="color2" name="color2" value="{{ origCol2|default('#FF10F0') }}" style="width: 100px; height:100px;">
      
      </ul>

      <br>

      <ul class="text-1xl font-medium flex flex-row gap-4 items-center">
      
        <label for="blickfrequency">Blinks per minute:</label>
        <input type="number" id="blickfrequency" name="blickfrequency" min="0" max="30" value="{{ freq|default('0') }}">
        

        <label for="effectduration">Effect duration:</label>
        <input type="number" id="effectduration" name="effectduration" min="0" max="120" value="{{ dur|default('0') }}">

      </ul>

      <br>

      <ul class="text-1xl font-medium flex flex-row gap-6 items-center">

          <input class = "butts" name="TrialConfigButton" type="submit" value="Trial">
          <input class = "butts" name="saveConfigButton" type="submit" value="Save">

      </ul>

    </form>
  </div>

  <div id="Effects" class="tabcontent">

    <ul class="text-1xl font-medium flex flex-row gap-2 items-center">

        <button id="pilotButton" type="button" onclick="window.location.href='/pilotButton';">Pilot</button>
        <button id="exposureButton" type="button" onclick="window.location.href='/exposureButton';">Exposure</button>
        <button id="breatheButton" type="button" onclick="window.location.href='/breatheButton';">Breathe</button>
        <button id="fadeInButton" type="button" onclick="window.location.href='/fadeInButton';">Fade: Main</button>
        <button id="fadeBetweenColorsButton" type="button" onclick="window.location.href='/fadeBetweenColoursButton';">Fade: Main to Secondary</button>
    
    </ul>
  </div>

  <div id="Animations" class="tabcontent">

    <ul class="text-1xl font-medium flex flex-row gap-2 items-center">

      <button id="rainbowButton" type="button" onclick="window.location.href='/rainbowButton';">Rainbow</button>
      <button id="fireButton" type="button" onclick="window.location.href='/fireButton';">Fire</button>
      <button id="policeButton" type="button" onclick="window.location.href='/policeButton';">Police Lights</button>
      <button id="paparazziButton" type="button" onclick="window.location.href='/paparazziButton';">Paparazzi</button>
      <button id="partyButton" type="button" onclick="window.location.href='/partyButton';">Disco</button>
    
    </ul>
  
  </div>

  </body>
{% endblock %}<|MERGE_RESOLUTION|>--- conflicted
+++ resolved
@@ -1,11 +1,46 @@
-{% extends "layout.html" %}
-<<<<<<< HEAD
-=======
 {% set navigation = [
   dict(caption='Home', href=url_for('go_to_observer')), 
   dict(caption='Hat 4', href="http://192.168.100.104:5000/"), 
   dict(caption='Hat 5', href="http://192.168.100.105:5000/")] %}
->>>>>>> 3ebdedd6
+<!DOCTYPE html>
+<html lang="en">
+<head>
+<meta charset="UTF-8">
+<link rel="stylesheet" href="{{ url_for('static', filename='output.css') }}">
+<title>{% block title %}Synch.Live{% endblock %}</title>
+<link rel="shortcut icon" href="{{ url_for('static', filename='favicon.ico') }}">
+<!--<link href="../static/style.css" rel="stylesheet">-->
+<link href="../static/hat_standalone.css" rel="stylesheet">
+<script src="../static/hat_standalone_script.js"></script> 
+</head>
+<body class="container bg-white dark:bg-black text-black dark:text-white mx-auto px-4 py-4 flex flex-col gap-4">
+<header class="flex flex-row gap-6 items-center text-xl">
+<p class="text-6xl font-medium"><a href="/main.html">Synch.Live Hat</a></p>
+<nav>
+  <ul class="flex flex-row items-center divide-x">
+    {% for item in navigation %}
+        <li class="px-4 {% if request.path == item.href %}text-gray-500{% endif %}">
+            {% if item.href != request.path %}
+                <a href="{{ item.href }}">{{ item.caption }}</a>
+            {% else %}
+                {{ item.caption }}
+            {% endif %}
+        </li>
+    {% endfor %}
+</ul>
+  <!--
+  <ul class="flex flex-row items-center divide-x">
+    
+      <a href="{{ url_for('go_to_observer') }}">Home</a>
+      <a href="http://192.168.100.104:5000/">Hat 4</a>
+      <a href="http://192.168.100.105:5000/">Hat 5</a>
+    <a href="http://192.168.100.100:5000/">Observer</a>
+    
+  </ul> -->
+
+</nav>
+</header>
+<hr class="h-1 bg-gray-800 dark:bg-gray-200" />
 {% from "_taghelpers.html" import render_h1, render_h2, render_section %}
 {% block content %}
 
